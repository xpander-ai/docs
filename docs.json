--- conflicted
+++ resolved
@@ -185,19 +185,15 @@
             },
             "pages": [
               "apps/google-drive",
-<<<<<<< HEAD
               "apps/google-forms",
+              "apps/google-gmail",
+              "apps/google-bigquery",
+              "apps/google-calendar",
               "apps/jira",
-              "apps/confluence",
+              "apps/google-bigquery",
+              "apps/google-calendar",
               "apps/asana",
               "apps/monday"
-=======
-              "apps/confluence",
-              "apps/google-gmail",
-              "apps/jira",
-              "apps/google-bigquery",
-              "apps/google-calendar"
->>>>>>> 8b7862e9
             ]
           }
         ]
