{
  "$schema": "https://mintlify.com/docs.json",
  "theme": "maple",
  "name": "xpander.ai",
  "colors": {
    "primary": "#753CFF",
    "light": "#9B70FF",
    "dark": "#4A2C99"
  },
  "favicon": "/favicon.svg",
  "logo": {
    "light": "/logo/logo.png",
    "dark": "/logo/logo-dark-mode.png"
  },
  "navbar": {
    "primary": {
      "type": "github",
      "href": "https://github.com/xpander-ai/xpander-sdk"
    }
  },
  "navigation": {
    "tabs": [
      {
        "tab": "Documentation",
        "icon": {
          "name": "book",
          "style": "regular"
        },
        "groups": [
          {
            "group": "Get Started",
            "icon": {
              "name": "rocket",
              "style": "regular"
            },
            "pages": [
              "docs/01-get-started/01-index",
              {
                "group": "Quickstart",
                "icon": {
                  "name": "rocket",
                  "style": "regular"
                },
                "pages": [
                  "docs/01-get-started/02-getting-started-00",
                  "docs/01-get-started/02-getting-started-01-workbench",
                  "docs/01-get-started/02-getting-started-02-cli"
                ]
              },
              {
                "group": "Use the SDK",
                "icon": {
                  "name": "code",
                  "style": "regular"
                },
                "pages": [
                  "docs/01-get-started/02-sdk-overview",
                  "docs/01-get-started/03-llm-models",
                  "docs/01-get-started/04-agent-frameworks"
                ]
              }
            ]
          },  
          {
            "group": "AI Agent Workbench",
            "icon": {
              "name": "wand-magic-sparkles",
              "style": "regular"
            },
            "pages": [
              "docs/02-agent-builder/01-add-tools-to-agents",
              "docs/02-agent-builder/02-agent-graph-system",
              "docs/02-agent-builder/03-activity-view",
              "docs/02-agent-builder/04-advanced-operation-settings",
              "docs/02-agent-builder/05-agent-settings",
              "docs/02-agent-builder/06-multi-agent-teams",
              "docs/02-agent-builder/07-sequential-agent-teams"
            ]
          },
          {
            "group": "AI State Management",
            "icon": {
              "name": "database",
              "style": "regular"
            },
            "pages": [
              "docs/03-ai-state-management/01-agent-state-basics",
              "docs/03-ai-state-management/02-thread-management"
            ]
          },
          {
            "group": "Human Interfaces",
            "icon": {
              "name": "comments",
              "style": "regular"
            },
            "pages": [
              "docs/05-human-interfaces/02-slack-bots",
              "docs/05-human-interfaces/03-webui",
              "docs/05-human-interfaces/04-mcp",
              "docs/05-human-interfaces/05-webhooks"
            ]
          }
        ]
      },
      {
        "tab": "Tutorials",
        "icon": {
          "name": "graduation-cap",
          "style": "regular"
        },
        "groups": [
          {
            "group": "Tutorials",
            "icon": {
              "name": "graduation-cap",
              "style": "regular"
            },
            "pages": [
              "tutorials/index",
              "tutorials/01-structured-output-agent",
              "tutorials/02-hello-world-agent",
              "tutorials/03-outage-manager-agent"
            ]
          }
        ]
      },
      {
        "tab": "Workshops",
        "icon": {
          "name": "school",
          "style": "regular"
        },
        "groups": [
          {
            "group": "Workshops",
            "icon": {
              "name": "school",
              "style": "regular"
            },
            "pages": [
              "workshops/index",
              {
                "group": "Build AI Agents with A2A, MCP, and Amazon Bedrock",
                "icon": {
                  "name": "aws",
                  "style": "regular"
                },
                "pages": [
                  "workshops/a2a-mcp-bedrock-workshop/index",
                  "workshops/a2a-mcp-bedrock-workshop/01-first-coding-agent",
                  "workshops/a2a-mcp-bedrock-workshop/02-expand-agent-fleet",
                  "workshops/a2a-mcp-bedrock-workshop/03-serverless-manager-agent",
                  "workshops/a2a-mcp-bedrock-workshop/04-pr-automation",
                  "workshops/a2a-mcp-bedrock-workshop/05-launch-agent-fleet",
                  "workshops/a2a-mcp-bedrock-workshop/06-submit-application"
                ]
              }
            ]
          }
        ]
      },
      {
        "tab": "SDK Reference",
        "icon": {
          "name": "code",
          "style": "regular"
        },
        "groups": [
          {
            "group": "Getting Started",
            "icon": {
              "name": "book-open",
              "style": "regular"
            },
            "pages": [
              "api-reference/07-sdk/index"
            ]
          },
          {
            "group": "xpander-sdk",
            "icon": {
              "name": "cube",
              "style": "regular"
            },
            "pages": [
              "api-reference/07-sdk/xpander-sdk/XpanderClient",
              "api-reference/07-sdk/xpander-sdk/agent",
              "api-reference/07-sdk/xpander-sdk/Agent.Messages",
              "api-reference/07-sdk/xpander-sdk/Agent.Tools",
              "api-reference/07-sdk/xpander-sdk/Tasks",
              "api-reference/07-sdk/xpander-sdk/Agent.Graph",
              "api-reference/07-sdk/xpander-sdk/tool-models"
            ]
          }
        ]
      },
      {
        "tab": "Apps",
        "icon": {
          "name": "plug",
          "style": "regular"
        },
        "groups": [
          {
            "group": "Overview",
            "icon": {
              "name": "book-open",
              "style": "regular"
            },
            "pages": [
              "apps/index"
            ]
          },
          {
            "group": "Productivity",
            "icon": {
              "name": "briefcase",
              "style": "regular"
            },
            "pages": [
              "apps/google-drive",
              "apps/google-sheets",
              "apps/google-forms",
              "apps/google-gmail",
              "apps/google-bigquery",
              "apps/google-calendar",
              "apps/zendesk",
              "apps/jira",
              "apps/confluence",
<<<<<<< HEAD
              "apps/recallai",
=======
              "apps/statuspage",
>>>>>>> 512c53ea
              "apps/asana",
              "apps/fibery",
              "apps/monday"
            ]
          }
        ]
      }
    ],
    "global": {
      "dropdowns": [
        {
          "dropdown": "Documentation",
          "icon": {
            "name": "book",
            "style": "regular"
          },
          "href": "https://docs.xpander.ai/docs/01-get-started/01-index"
        },
        {
          "dropdown": "SDK Reference",
          "icon": {
            "name": "code-simple",
            "style": "regular"
          },
          "href": "https://docs.xpander.ai/api-reference/07-sdk/index"
        },
        {
          "dropdown": "Tutorials",
          "icon": {
            "name": "graduation-cap",
            "style": "regular"
          },
          "href": "https://docs.xpander.ai/tutorials/index"
        },
        {
          "dropdown": "Workshops",
          "icon": {
            "name": "school",
            "style": "regular"
          },
          "href": "https://docs.xpander.ai/workshops/index"
        },
        {
          "dropdown": "Apps",
          "icon": {
            "name": "plug",
            "style": "regular"
          },
          "href": "https://docs.xpander.ai/apps/index"
        },
        {
          "dropdown": "Release notes",
          "icon": {
            "name": "note",
            "style": "regular"
          },
          "href": "https://docs.xpander.ai/changelog/product-updates"
        }
      ],
      "anchors": [
        {
          "anchor": "xpander.ai Website",
          "href": "https://xpander.ai",
          "icon": {
            "name": "globe-pointer",
            "style": "regular"
          }
        },
        {
          "anchor": "xpander.ai Console",
          "href": "https://app.xpander.ai",
          "icon": {
            "name": "code",
            "style": "regular"
          }
        },
        {
          "anchor": "SDK Reference",
          "href": "https://docs.xpander.ai/api-reference/07-sdk/index",
          "icon": {
            "name": "code-simple",
            "style": "regular"
          }
        },
        {
          "anchor": "Community Slack",
          "href": "https://join.slack.com/t/xpandercommunity/shared_invite/zt-2mt2xkxkz-omM7f~_h2jcuzFudrYtZQQ",
          "icon": {
            "name": "slack",
            "style": "regular"
          }
        },
        {
          "anchor": "Developer Discord",
          "href": "https://discord.gg/CUcp4WWh5g",
          "icon": {
            "name": "discord",
            "style": "regular"
          }
        }
      ]
    }
  },
  "integrations": {
    "amplitude": {
        "apiKey": "a217b67ed9af1f3663abbdb97c358d86"
    }
  },
  "redirects": [
    {
      "source": "/api-reference/07-sdk",
      "destination": "/api-reference/07-sdk/index"
    },
    {
      "source": "/api-reference/07-sdk/",
      "destination": "/api-reference/07-sdk/index"
    },
    {
      "source": "/tutorials",
      "destination": "/tutorials/index"
    },
    {
      "source": "/tutorials/",
      "destination": "/tutorials/index"
    },
    {
      "source": "/workshops",
      "destination": "/workshops/index"
    },
    {
      "source": "/workshops/",
      "destination": "/workshops/index"
    },
    {
      "source": "/workshops/01-a2a-mcp-bedrock-workshop",
      "destination": "/workshops/a2a-mcp-bedrock-workshop/index"
    },
    {
      "source": "/docs",
      "destination": "/docs/01-get-started/01-index"
    },
    {
      "source": "/docs/",
      "destination": "/docs/01-get-started/01-index"
    },
    {
      "source": "/changelog",
      "destination": "/changelog/product-updates"
    },
    {
      "source": "/changelog/",
      "destination": "/changelog/product-updates"
    },
    {
      "source": "/apps",
      "destination": "/apps/index"
    }
  ],
  "footer": {
    "socials": {
      "x": "https://x.com/xpander_ai",
      "github": "https://github.com/xpander-ai",
      "linkedin": "https://www.linkedin.com/company/104346002"
    }
  }
}<|MERGE_RESOLUTION|>--- conflicted
+++ resolved
@@ -228,11 +228,8 @@
               "apps/zendesk",
               "apps/jira",
               "apps/confluence",
-<<<<<<< HEAD
               "apps/recallai",
-=======
               "apps/statuspage",
->>>>>>> 512c53ea
               "apps/asana",
               "apps/fibery",
               "apps/monday"
