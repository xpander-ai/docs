--- conflicted
+++ resolved
@@ -57,22 +57,11 @@
 ## Build new agent in the xpander platform
 **Scenario** : Build an AI agent that retrieves top AI news from Hacker News. You can make any of your's choice.
 
-<<<<<<< HEAD
+
 <video id="myVideo" autoplay muted loop playsinline controls preload="auto" class="w-full aspect-video">
   <source src="/images/Overview.mp4" type="video/mp4"/>
 </video>
 
-
-=======
-<video
-  autoPlay
-  muted
-  loop
-  playsInline
-  className="w-full aspect-video"
-  src="https://assets.xpanderai.io/vidoes/getting-started/planner.mp4"
-></video>
->>>>>>> d7939a41
 
 ## Model & Framework Flexibility
 
